--- conflicted
+++ resolved
@@ -207,8 +207,6 @@
             } else {
                 None
             },
-<<<<<<< HEAD
-=======
             #[allow(non_upper_case_globals)]
             #[allow(non_snake_case)]
             scan_method: match conf.0.scan_method {
@@ -234,7 +232,6 @@
                     required,
                 } => PmfConfiguration::Capable { required },
             },
->>>>>>> 4e0564b7
         }
     }
 }
