//! Network abstraction
//!
//! The purpose of ESP-NETIF library is twofold:
//!
//! - It provides an abstraction layer for the application on top of the TCP/IP
//!   stack. This will allow applications to choose between IP stacks in the
//!   future.
//! - The APIs it provides are thread safe, even if the underlying TCP/IP
//!   stack APIs are not.

use core::num::NonZeroU32;
use core::{ffi, fmt, ptr};

use crate::ipv4;
use crate::sys::*;

use ::log::info;

use crate::eventloop::{EspEventDeserializer, EspEventSource};
use crate::handle::RawHandle;
use crate::private::common::*;
use crate::private::cstr::*;
use crate::private::mutex;

#[cfg(feature = "alloc")]
pub use driver::*;
#[cfg(esp_idf_lwip_ppp_support)]
pub use ppp::*;

#[derive(Copy, Clone, Debug, PartialEq, Eq)]
#[cfg_attr(feature = "std", derive(Hash))]
pub enum NetifStack {
    /// Station mode (WiFi client)
    Sta,
    #[cfg(esp_idf_esp_wifi_softap_support)]
    /// Access point mode (WiFi router)
    Ap,
    /// Ethernet
    Eth,
    #[cfg(esp_idf_lwip_ppp_support)]
    /// Point-to-Point Protocol (PPP)
    Ppp,
    #[cfg(esp_idf_lwip_slip_support)]
    /// Serial Line Internet Protocol (SLIP)
    Slip,
    #[cfg(all(esp_idf_comp_openthread_enabled, esp_idf_openthread_enabled,))]
    Thread,
}

impl NetifStack {
    /// Initialize the ESP Netif stack
    ///
    /// This function is called automatically when a new `EspNetif` instance is created,
    /// but it can also be called manually by the user - for example, in cases when some
    /// networking code needs to be started _before_ there is even one active `EspNetif`
    /// interface.
    ///
    /// The function needs to be called only once for the duration of the program - ideally
    /// early on during the app booststraping process. Once initialized, the netif stack cannot
    /// be de-initialized.
    pub fn initialize() -> Result<(), EspError> {
        initialize_netif_stack()
    }

    pub fn default_configuration(&self) -> NetifConfiguration {
        match self {
            Self::Sta => NetifConfiguration::wifi_default_client(),
            #[cfg(esp_idf_esp_wifi_softap_support)]
            Self::Ap => NetifConfiguration::wifi_default_router(),
            Self::Eth => NetifConfiguration::eth_default_client(),
            #[cfg(esp_idf_lwip_ppp_support)]
            Self::Ppp => NetifConfiguration::ppp_default_client(),
            #[cfg(esp_idf_lwip_slip_support)]
            Self::Slip => NetifConfiguration::slip_default_client(),
            #[cfg(all(esp_idf_comp_openthread_enabled, esp_idf_openthread_enabled,))]
            Self::Thread => NetifConfiguration::thread_default(),
        }
    }

    fn default_mac(&self) -> Result<Option<[u8; 6]>, EspError> {
        if let Some(mac_type) = self.default_mac_raw_type() {
            let mut mac = [0; 6];
            esp!(unsafe { esp_read_mac(mac.as_mut_ptr() as *mut _, mac_type) })?;

            Ok(Some(mac))
        } else {
            Ok(None)
        }
    }

    fn default_mac_raw_type(&self) -> Option<esp_mac_type_t> {
        match self {
            Self::Sta => Some(esp_mac_type_t_ESP_MAC_WIFI_STA),
            #[cfg(esp_idf_esp_wifi_softap_support)]
            Self::Ap => Some(esp_mac_type_t_ESP_MAC_WIFI_SOFTAP),
            Self::Eth => Some(esp_mac_type_t_ESP_MAC_ETH),
            #[cfg(all(esp_idf_comp_openthread_enabled, esp_idf_openthread_enabled,))]
            Self::Thread => {
                #[cfg(esp_idf_soc_ieee802154_supported)]
                let mac_type = Some(esp_mac_type_t_ESP_MAC_IEEE802154);

                #[cfg(not(esp_idf_soc_ieee802154_supported))]
                let mac_type = None;

                mac_type
            }
            #[cfg(any(esp_idf_lwip_slip_support, esp_idf_lwip_ppp_support))]
            _ => None,
        }
    }

    fn default_raw_stack(&self) -> *const esp_netif_netstack_config_t {
        unsafe {
            match self {
                Self::Sta => _g_esp_netif_netstack_default_wifi_sta,
                #[cfg(esp_idf_esp_wifi_softap_support)]
                Self::Ap => _g_esp_netif_netstack_default_wifi_ap,
                Self::Eth => _g_esp_netif_netstack_default_eth,
                #[cfg(esp_idf_lwip_ppp_support)]
                Self::Ppp => _g_esp_netif_netstack_default_ppp,
                #[cfg(esp_idf_lwip_slip_support)]
                Self::Slip => _g_esp_netif_netstack_default_slip,
                #[cfg(all(
                    esp_idf_comp_openthread_enabled,
                    esp_idf_openthread_enabled,
                    esp_idf_version_major = "4"
                ))]
                Self::Thread => _g_esp_netif_netstack_default_openthread,
                #[cfg(all(
                    esp_idf_comp_openthread_enabled,
                    esp_idf_openthread_enabled,
                    not(esp_idf_version_major = "4")
                ))]
                Self::Thread => &g_esp_netif_netstack_default_openthread,
            }
        }
    }
}

#[derive(Clone, Debug, PartialEq, Eq)]
pub struct NetifConfiguration {
    pub flags: u32,
    pub got_ip_event_id: Option<NonZeroU32>,
    pub lost_ip_event_id: Option<NonZeroU32>,
    pub key: heapless::String<32>,
    pub description: heapless::String<8>,
    pub route_priority: u32,
    pub ip_configuration: Option<ipv4::Configuration>,
    pub stack: NetifStack,
    pub custom_mac: Option<[u8; 6]>,
}

impl NetifConfiguration {
    pub fn eth_default_client() -> Self {
        Self {
            flags: esp_netif_flags_ESP_NETIF_FLAG_GARP
                | esp_netif_flags_ESP_NETIF_FLAG_EVENT_IP_MODIFIED,
            got_ip_event_id: NonZeroU32::new(ip_event_t_IP_EVENT_ETH_GOT_IP as _),
            lost_ip_event_id: NonZeroU32::new(ip_event_t_IP_EVENT_ETH_LOST_IP as _),
            key: "ETH_DEF".try_into().unwrap(),
            description: "eth".try_into().unwrap(),
            route_priority: 60,
            ip_configuration: Some(ipv4::Configuration::Client(Default::default())),
            stack: NetifStack::Eth,
            custom_mac: None,
        }
    }

    pub fn eth_default_router() -> Self {
        Self {
            flags: 0,
            got_ip_event_id: None,
            lost_ip_event_id: None,
            key: "ETH_RT_DEF".try_into().unwrap(),
            description: "ethrt".try_into().unwrap(),
            route_priority: 50,
            ip_configuration: Some(ipv4::Configuration::Router(Default::default())),
            stack: NetifStack::Eth,
            custom_mac: None,
        }
    }

    pub fn wifi_default_client() -> Self {
        Self {
            flags: esp_netif_flags_ESP_NETIF_FLAG_GARP
                | esp_netif_flags_ESP_NETIF_FLAG_EVENT_IP_MODIFIED,
            got_ip_event_id: NonZeroU32::new(ip_event_t_IP_EVENT_STA_GOT_IP as _),
            lost_ip_event_id: NonZeroU32::new(ip_event_t_IP_EVENT_STA_LOST_IP as _),
            key: "WIFI_STA_DEF".try_into().unwrap(),
            description: "sta".try_into().unwrap(),
            route_priority: 100,
            ip_configuration: Some(ipv4::Configuration::Client(Default::default())),
            stack: NetifStack::Sta,
            custom_mac: None,
        }
    }

    #[cfg(esp_idf_esp_wifi_softap_support)]
    pub fn wifi_default_router() -> Self {
        Self {
            flags: 0,
            got_ip_event_id: None,
            lost_ip_event_id: None,
            key: "WIFI_AP_DEF".try_into().unwrap(),
            description: "ap".try_into().unwrap(),
            route_priority: 10,
            ip_configuration: Some(ipv4::Configuration::Router(Default::default())),
            stack: NetifStack::Ap,
            custom_mac: None,
        }
    }

    #[cfg(esp_idf_lwip_ppp_support)]
    pub fn ppp_default_client() -> Self {
        Self {
            flags: esp_netif_flags_ESP_NETIF_FLAG_IS_PPP,
            got_ip_event_id: NonZeroU32::new(ip_event_t_IP_EVENT_PPP_GOT_IP as _),
            lost_ip_event_id: NonZeroU32::new(ip_event_t_IP_EVENT_PPP_LOST_IP as _),
            key: "PPP_CL_DEF".try_into().unwrap(),
            description: "ppp".try_into().unwrap(),
            route_priority: 30,
            ip_configuration: Some(ipv4::Configuration::Client(Default::default())),
            stack: NetifStack::Ppp,
            custom_mac: None,
        }
    }

    #[cfg(esp_idf_lwip_ppp_support)]
    pub fn ppp_default_router() -> Self {
        Self {
            flags: esp_netif_flags_ESP_NETIF_FLAG_IS_PPP,
            got_ip_event_id: None,
            lost_ip_event_id: None,
            key: "PPP_RT_DEF".try_into().unwrap(),
            description: "ppprt".try_into().unwrap(),
            route_priority: 20,
            ip_configuration: Some(ipv4::Configuration::Router(Default::default())),
            stack: NetifStack::Ppp,
            custom_mac: None,
        }
    }

    #[cfg(esp_idf_lwip_slip_support)]
    pub fn slip_default_client() -> Self {
        Self {
            flags: 0,
            get_ip_event: None,
            lost_ip_event: None,
            key: "SLIP_CL_DEF".try_into().unwrap(),
            description: "slip".try_into().unwrap(),
            route_priority: 35,
            ip_configuration: Some(ipv4::Configuration::Client(Default::default())),
            stack: NetifStack::Slip,
            custom_mac: None,
        }
    }

    #[cfg(esp_idf_lwip_slip_support)]
    pub fn slip_default_router() -> Self {
        Self {
            flags: 0,
            get_ip_event: None,
            lost_ip_event: None,
            key: "SLIP_RT_DEF".try_into().unwrap(),
            description: "sliprt".try_into().unwrap(),
            route_priority: 25,
            ip_configuration: Some(ipv4::Configuration::Router(Default::default())),
            stack: NetifStack::Slip,
            custom_mac: None,
        }
    }

    #[cfg(all(esp_idf_comp_openthread_enabled, esp_idf_openthread_enabled,))]
    pub fn thread_default() -> Self {
        Self {
            flags: 0,
            got_ip_event_id: None,
            lost_ip_event_id: None,
            key: "OT_DEF".try_into().unwrap(),
            description: "thread".try_into().unwrap(),
            route_priority: 15,
            ip_configuration: None,
            stack: NetifStack::Thread,
            custom_mac: None,
        }
    }
}

static INITALIZED: mutex::Mutex<bool> = mutex::Mutex::new(false);

fn initialize_netif_stack() -> Result<(), EspError> {
    let mut guard = INITALIZED.lock();

    if !*guard {
        esp!(unsafe { esp_netif_init() })?;

        *guard = true;
    }

    Ok(())
}

#[derive(Debug)]
pub struct EspNetif {
    handle: *mut esp_netif_t,
    _got_ip_event_id: Option<NonZeroU32>,
    _lost_ip_event_id: Option<NonZeroU32>,
}

impl EspNetif {
    pub fn new(stack: NetifStack) -> Result<Self, EspError> {
        Self::new_with_conf(&stack.default_configuration())
    }

    pub fn new_with_conf(conf: &NetifConfiguration) -> Result<Self, EspError> {
        initialize_netif_stack()?;

        let c_if_key = to_cstring_arg(conf.key.as_str())?;
        let c_if_description = to_cstring_arg(conf.description.as_str())?;

        let initial_mac = if let Some(custom_mac) = conf.custom_mac {
            custom_mac
        } else {
            conf.stack.default_mac()?.unwrap_or([0; 6])
        };

        let (mut esp_inherent_config, ip_info, dhcps, dns, secondary_dns, hostname) = match conf
            .ip_configuration
        {
            Some(ipv4::Configuration::Client(ref ip_conf)) => (
                esp_netif_inherent_config_t {
                    flags: conf.flags
                        | (if matches!(ip_conf, ipv4::ClientConfiguration::DHCP(_)) {
                            esp_netif_flags_ESP_NETIF_DHCP_CLIENT
<<<<<<< HEAD
                                | esp_netif_flags_ESP_NETIF_FLAG_GARP
                                | esp_netif_flags_ESP_NETIF_FLAG_EVENT_IP_MODIFIED
                        }
                        ipv4::ClientConfiguration::Fixed(_) => {
                            esp_netif_flags_ESP_NETIF_FLAG_GARP
                                | esp_netif_flags_ESP_NETIF_FLAG_EVENT_IP_MODIFIED
                        }
                    },
                    mac: initial_mac,
                    ip_info: ptr::null(),
                    get_ip_event: ip_event_t_IP_EVENT_STA_GOT_IP,
                    lost_ip_event: ip_event_t_IP_EVENT_STA_LOST_IP,
=======
                        } else {
                            0
                        }),
                    mac: initial_mac,
                    ip_info: ptr::null(),
                    get_ip_event: conf.got_ip_event_id.map(NonZeroU32::get).unwrap_or(0),
                    lost_ip_event: conf.lost_ip_event_id.map(NonZeroU32::get).unwrap_or(0),
>>>>>>> 4e0564b7
                    if_key: c_if_key.as_c_str().as_ptr() as _,
                    if_desc: c_if_description.as_c_str().as_ptr() as _,
                    route_prio: conf.route_priority as _,
                    #[cfg(not(esp_idf_version_major = "4"))]
                    bridge_info: ptr::null_mut(),
                },
                match ip_conf {
                    ipv4::ClientConfiguration::DHCP(_) => None,
                    ipv4::ClientConfiguration::Fixed(ref fixed_conf) => Some(esp_netif_ip_info_t {
                        ip: Newtype::<esp_ip4_addr_t>::from(fixed_conf.ip).0,
                        netmask: Newtype::<esp_ip4_addr_t>::from(fixed_conf.subnet.mask).0,
                        gw: Newtype::<esp_ip4_addr_t>::from(fixed_conf.subnet.gateway).0,
                    }),
                },
                false,
                match ip_conf {
                    ipv4::ClientConfiguration::DHCP(_) => None,
                    ipv4::ClientConfiguration::Fixed(ref fixed_conf) => fixed_conf.dns,
                },
                match ip_conf {
                    ipv4::ClientConfiguration::DHCP(_) => None,
                    ipv4::ClientConfiguration::Fixed(ref fixed_conf) => fixed_conf.secondary_dns,
                },
                match ip_conf {
                    ipv4::ClientConfiguration::DHCP(ref dhcp_conf) => dhcp_conf.hostname.as_ref(),
                    ipv4::ClientConfiguration::Fixed(_) => None,
                },
            ),
            Some(ipv4::Configuration::Router(ref ip_conf)) => (
                esp_netif_inherent_config_t {
                    flags: conf.flags
                        | (if ip_conf.dhcp_enabled {
                            esp_netif_flags_ESP_NETIF_DHCP_SERVER
                        } else {
                            0
                        })
                        | esp_netif_flags_ESP_NETIF_FLAG_AUTOUP,
                    mac: initial_mac,
                    ip_info: ptr::null(),
                    get_ip_event: conf.got_ip_event_id.map(NonZeroU32::get).unwrap_or(0),
                    lost_ip_event: conf.lost_ip_event_id.map(NonZeroU32::get).unwrap_or(0),
                    if_key: c_if_key.as_c_str().as_ptr() as _,
                    if_desc: c_if_description.as_c_str().as_ptr() as _,
                    route_prio: conf.route_priority as _,
                    #[cfg(not(esp_idf_version_major = "4"))]
                    bridge_info: ptr::null_mut(),
                },
                Some(esp_netif_ip_info_t {
                    ip: Newtype::<esp_ip4_addr_t>::from(ip_conf.subnet.gateway).0,
                    netmask: Newtype::<esp_ip4_addr_t>::from(ip_conf.subnet.mask).0,
                    gw: Newtype::<esp_ip4_addr_t>::from(ip_conf.subnet.gateway).0,
                }),
                ip_conf.dhcp_enabled,
                ip_conf.dns,
                None, /* For APs, ESP-IDF supports setting a primary DNS only ip_conf.secondary_dns */
                None,
            ),
            None => (
                esp_netif_inherent_config_t {
                    flags: conf.flags | esp_netif_flags_ESP_NETIF_FLAG_AUTOUP,
                    mac: initial_mac,
                    ip_info: ptr::null(),
                    get_ip_event: conf.got_ip_event_id.map(NonZeroU32::get).unwrap_or(0),
                    lost_ip_event: conf.lost_ip_event_id.map(NonZeroU32::get).unwrap_or(0),
                    if_key: c_if_key.as_c_str().as_ptr() as _,
                    if_desc: c_if_description.as_c_str().as_ptr() as _,
                    route_prio: conf.route_priority as _,
                    #[cfg(not(esp_idf_version_major = "4"))]
                    bridge_info: ptr::null_mut(),
                },
                None,
                false,
                None,
                None,
                None,
            ),
        };

        if let Some(ip_info) = ip_info.as_ref() {
            esp_inherent_config.ip_info = ip_info;
        }

        let cfg = esp_netif_config_t {
            base: &esp_inherent_config,
            driver: ptr::null(),
            stack: conf.stack.default_raw_stack(),
        };

        let mut netif = Self {
            handle: unsafe { esp_netif_new(&cfg).as_mut() }
                .ok_or(EspError::from_infallible::<ESP_ERR_INVALID_ARG>())?,
            _got_ip_event_id: conf.got_ip_event_id,
            _lost_ip_event_id: conf.lost_ip_event_id,
        };

        if let Some(dns) = dns {
            netif.set_dns(dns);

            if dhcps {
                #[cfg(esp_idf_version_major = "4")]
                let mut dhcps_dns_value: dhcps_offer_t = dhcps_offer_option_OFFER_DNS as _;

                // Strangely dhcps_offer_t and dhcps_offer_option_* are not included in ESP-IDF V5's bindings
                #[cfg(not(esp_idf_version_major = "4"))]
                let mut dhcps_dns_value: u8 = 2_u8;

                esp!(unsafe {
                    esp_netif_dhcps_option(
                        netif.handle,
                        esp_netif_dhcp_option_mode_t_ESP_NETIF_OP_SET,
                        esp_netif_dhcp_option_id_t_ESP_NETIF_DOMAIN_NAME_SERVER,
                        &mut dhcps_dns_value as *mut _ as *mut _,
                        core::mem::size_of_val(&dhcps_dns_value) as u32,
                    )
                })?;
            }
        }

        if let Some(secondary_dns) = secondary_dns {
            netif.set_secondary_dns(secondary_dns);
        }

        if let Some(hostname) = hostname {
            netif.set_hostname(hostname)?;
        }

        Ok(netif)
    }

    pub fn is_up(&self) -> Result<bool, EspError> {
        if !unsafe { esp_netif_is_netif_up(self.handle) } {
            Ok(false)
        } else {
            let mut ip_info = Default::default();
            unsafe { esp!(esp_netif_get_ip_info(self.handle, &mut ip_info)) }?;

            Ok(ipv4::IpInfo::from(Newtype(ip_info)).ip != ipv4::Ipv4Addr::new(0, 0, 0, 0))
        }
    }

    pub fn get_ip_info(&self) -> Result<ipv4::IpInfo, EspError> {
        let mut ip_info = Default::default();
        unsafe { esp!(esp_netif_get_ip_info(self.handle, &mut ip_info)) }?;

        Ok(ipv4::IpInfo {
            // Get the DNS information
            dns: Some(self.get_dns()),
            secondary_dns: Some(self.get_secondary_dns()),
            ..Newtype(ip_info).into()
        })
    }

    pub fn set_ip_info(&mut self, ip_info: ipv4::IpInfo) -> Result<(), EspError> {
        let mut raw_ip_info: Newtype<esp_netif_ip_info_t> = ip_info.clone().into();

        unsafe { esp_netif_dhcpc_stop(self.0) }; // ignore error
        unsafe { esp!(esp_netif_set_ip_info(self.0, &mut raw_ip_info.0)) }?;
        if let Some(dns) = ip_info.dns {
            self.set_dns(dns);
        }
        if let Some(dns) = ip_info.secondary_dns {
            self.set_secondary_dns(dns);
        }

        Ok(())
    }

    pub fn get_key(&self) -> heapless::String<32> {
        unsafe { from_cstr_ptr(esp_netif_get_ifkey(self.handle)) }
            .try_into()
            .unwrap()
    }

    pub fn get_index(&self) -> u32 {
        unsafe { esp_netif_get_netif_impl_index(self.handle) as _ }
    }

    pub fn get_name(&self) -> heapless::String<6> {
        let mut netif_name = [0u8; 7];

        esp!(unsafe {
            esp_netif_get_netif_impl_name(self.handle, netif_name.as_mut_ptr() as *mut _)
        })
        .unwrap();

        from_cstr(&netif_name).try_into().unwrap()
    }

    pub fn get_mac(&self) -> Result<[u8; 6], EspError> {
        let mut mac = [0u8; 6];

        esp!(unsafe { esp_netif_get_mac(self.handle, mac.as_mut_ptr() as *mut _) })?;
        Ok(mac)
    }

    pub fn set_mac(&mut self, mac: &[u8; 6]) -> Result<(), EspError> {
        esp!(unsafe { esp_netif_set_mac(self.handle, mac.as_ptr() as *mut _) })?;
        Ok(())
    }

    pub fn get_dns(&self) -> ipv4::Ipv4Addr {
        let mut dns_info = Default::default();

        unsafe {
            esp!(esp_netif_get_dns_info(
                self.handle,
                esp_netif_dns_type_t_ESP_NETIF_DNS_MAIN,
                &mut dns_info
            ))
            .unwrap();

            Newtype(dns_info.ip.u_addr.ip4).into()
        }
    }

    fn set_dns(&mut self, dns: ipv4::Ipv4Addr) {
        let mut dns_info: esp_netif_dns_info_t = Default::default();

        unsafe {
            dns_info.ip.u_addr.ip4 = Newtype::<esp_ip4_addr_t>::from(dns).0;

            esp!(esp_netif_set_dns_info(
                self.handle,
                esp_netif_dns_type_t_ESP_NETIF_DNS_MAIN,
                &mut dns_info
            ))
            .unwrap();
        }
    }

    pub fn get_secondary_dns(&self) -> ipv4::Ipv4Addr {
        let mut dns_info = Default::default();

        unsafe {
            esp!(esp_netif_get_dns_info(
                self.handle,
                esp_netif_dns_type_t_ESP_NETIF_DNS_BACKUP,
                &mut dns_info
            ))
            .unwrap();

            Newtype(dns_info.ip.u_addr.ip4).into()
        }
    }

    fn set_secondary_dns(&mut self, secondary_dns: ipv4::Ipv4Addr) {
        let mut dns_info: esp_netif_dns_info_t = Default::default();

        unsafe {
            dns_info.ip.u_addr.ip4 = Newtype::<esp_ip4_addr_t>::from(secondary_dns).0;

            esp!(esp_netif_set_dns_info(
                self.handle,
                esp_netif_dns_type_t_ESP_NETIF_DNS_BACKUP,
                &mut dns_info
            ))
            .unwrap();
        }
    }

    pub fn get_hostname(&self) -> Result<heapless::String<30>, EspError> {
        let mut ptr: *const ffi::c_char = ptr::null();
        esp!(unsafe { esp_netif_get_hostname(self.handle, &mut ptr) })?;

        Ok(unsafe { from_cstr_ptr(ptr) }.try_into().unwrap())
    }

    fn set_hostname(&mut self, hostname: &str) -> Result<(), EspError> {
        let hostname = to_cstring_arg(hostname)?;

        esp!(unsafe { esp_netif_set_hostname(self.handle, hostname.as_ptr() as *const _) })?;

        Ok(())
    }

    #[cfg(esp_idf_lwip_ipv4_napt)]
    pub fn enable_napt(&mut self, enable: bool) {
        unsafe {
            crate::sys::ip_napt_enable_no(
                (esp_netif_get_netif_impl_index(self.handle) - 1) as u8,
                if enable { 1 } else { 0 },
            )
        };
    }
}

impl Drop for EspNetif {
    fn drop(&mut self) {
        unsafe { esp_netif_destroy(self.handle) };

        info!("Dropped");
    }
}

unsafe impl Send for EspNetif {}

impl RawHandle for EspNetif {
    type Handle = *mut esp_netif_t;

    fn handle(&self) -> Self::Handle {
        self.handle
    }
}

#[derive(Copy, Clone)]
pub struct ApStaIpAssignment<'a>(&'a ip_event_ap_staipassigned_t);

impl ApStaIpAssignment<'_> {
    #[cfg(not(esp_idf_version_major = "4"))]
    pub fn netif_handle(&self) -> *mut esp_netif_t {
        self.0.esp_netif
    }

    pub fn ip(&self) -> ipv4::Ipv4Addr {
        ipv4::Ipv4Addr::from(Newtype(self.0.ip))
    }

    #[cfg(not(esp_idf_version_major = "4"))]
    pub fn mac(&self) -> [u8; 6] {
        self.0.mac
    }
}

impl fmt::Debug for ApStaIpAssignment<'_> {
    #[cfg(esp_idf_version_major = "4")]
    fn fmt(&self, f: &mut fmt::Formatter<'_>) -> fmt::Result {
        f.debug_struct("ApStaIpAssignment")
            .field("ip", &self.ip())
            .finish()
    }

    #[cfg(not(esp_idf_version_major = "4"))]
    fn fmt(&self, f: &mut fmt::Formatter<'_>) -> fmt::Result {
        f.debug_struct("ApStaIpAssignment")
            .field("ip", &self.ip())
            .field("mac", &self.mac())
            .finish()
    }
}

#[derive(Copy, Clone)]
pub struct DhcpIpAssignment<'a>(&'a ip_event_got_ip_t);

impl DhcpIpAssignment<'_> {
    pub fn netif_handle(&self) -> *mut esp_netif_t {
        self.0.esp_netif
    }

    pub fn ip(&self) -> ipv4::Ipv4Addr {
        ipv4::Ipv4Addr::from(Newtype(self.0.ip_info.ip))
    }

    pub fn gateway(&self) -> ipv4::Ipv4Addr {
        ipv4::Ipv4Addr::from(Newtype(self.0.ip_info.gw))
    }

    pub fn mask(&self) -> ipv4::Mask {
        Newtype(self.0.ip_info.netmask).try_into().unwrap()
    }

    pub fn ip_info(&self) -> ipv4::IpInfo {
        ipv4::IpInfo {
            ip: self.ip(),
            subnet: ipv4::Subnet {
                gateway: self.gateway(),
                mask: self.mask(),
            },
            dns: None,           // TODO
            secondary_dns: None, // TODO
        }
    }

    pub fn is_ip_changed(&self) -> bool {
        self.0.ip_changed
    }
}

impl fmt::Debug for DhcpIpAssignment<'_> {
    fn fmt(&self, f: &mut fmt::Formatter<'_>) -> fmt::Result {
        f.debug_struct("DhcpIpAssignment")
            .field("netif_handle", &self.netif_handle())
            .field("ip", &self.ip())
            .field("gateway", &self.gateway())
            .field("mask", &self.mask())
            .field("is_ip_changed", &self.is_ip_changed())
            .finish()
    }
}

#[derive(Copy, Clone)]
pub struct DhcpIp6Assignment<'a>(&'a ip_event_got_ip6_t);

impl DhcpIp6Assignment<'_> {
    pub fn netif_handle(&self) -> *mut esp_netif_t {
        self.0.esp_netif
    }

    pub fn addr(&self) -> core::net::Ipv6Addr {
        Newtype(self.0.ip6_info.ip).into()
    }

    pub fn ip(&self) -> [u32; 4] {
        self.0.ip6_info.ip.addr
    }

    pub fn ip_zone(&self) -> u8 {
        self.0.ip6_info.ip.zone
    }

    pub fn ip_index(&self) -> u32 {
        self.0.ip_index as _
    }
}

impl fmt::Debug for DhcpIp6Assignment<'_> {
    fn fmt(&self, f: &mut fmt::Formatter<'_>) -> fmt::Result {
        f.debug_struct("DhcpIp6Assignment")
            .field("netif_handle", &self.netif_handle())
            .field("addr", &self.addr())
            .field("ip_zone", &self.ip_zone())
            .field("ip_index", &self.ip_index())
            .finish()
    }
}

#[derive(Copy, Clone, Debug)]
pub enum IpEvent<'a> {
    ApStaIpAssigned(ApStaIpAssignment<'a>),
    DhcpIpAssigned(DhcpIpAssignment<'a>),
    DhcpIp6Assigned(DhcpIp6Assignment<'a>),
    DhcpIpDeassigned(*mut esp_netif_t),
}

unsafe impl Send for IpEvent<'_> {}

impl IpEvent<'_> {
    pub fn is_for(&self, raw_handle: &impl RawHandle<Handle = *mut esp_netif_t>) -> bool {
        self.is_for_handle(raw_handle.handle())
    }

    pub fn is_for_handle(&self, handle: *mut esp_netif_t) -> bool {
        self.handle()
            .map(|event_handle| event_handle == handle)
            .unwrap_or(false)
    }

    pub fn handle(&self) -> Option<*mut esp_netif_t> {
        match self {
            #[cfg(not(esp_idf_version_major = "4"))]
            Self::ApStaIpAssigned(assignment) => Some(assignment.netif_handle()),
            #[cfg(esp_idf_version_major = "4")]
            Self::ApStaIpAssigned(_) => None,
            Self::DhcpIpAssigned(assignment) => Some(assignment.netif_handle()),
            Self::DhcpIp6Assigned(assignment) => Some(assignment.netif_handle()),
            Self::DhcpIpDeassigned(handle) => Some(*handle),
        }
    }
}

unsafe impl EspEventSource for IpEvent<'_> {
    fn source() -> Option<&'static ffi::CStr> {
        Some(unsafe { CStr::from_ptr(IP_EVENT) })
    }
}

impl EspEventDeserializer for IpEvent<'_> {
    type Data<'d> = IpEvent<'d>;

    #[allow(non_upper_case_globals, non_snake_case)]
    fn deserialize<'d>(data: &crate::eventloop::EspEvent<'d>) -> IpEvent<'d> {
        let event_id = data.event_id as u32;

        if event_id == ip_event_t_IP_EVENT_AP_STAIPASSIGNED {
            let event = unsafe {
                (data.payload.unwrap() as *const _ as *const ip_event_ap_staipassigned_t)
                    .as_ref()
                    .unwrap()
            };

            IpEvent::ApStaIpAssigned(ApStaIpAssignment(event))
        } else if event_id == ip_event_t_IP_EVENT_STA_GOT_IP
            || event_id == ip_event_t_IP_EVENT_ETH_GOT_IP
            || event_id == ip_event_t_IP_EVENT_PPP_GOT_IP
        {
            let event = unsafe {
                (data.payload.unwrap() as *const _ as *const ip_event_got_ip_t)
                    .as_ref()
                    .unwrap()
            };

            IpEvent::DhcpIpAssigned(DhcpIpAssignment(event))
        } else if event_id == ip_event_t_IP_EVENT_GOT_IP6 {
            let event = unsafe {
                (data.payload.unwrap() as *const _ as *const ip_event_got_ip6_t)
                    .as_ref()
                    .unwrap()
            };

            IpEvent::DhcpIp6Assigned(DhcpIp6Assignment(event))
        } else if event_id == ip_event_t_IP_EVENT_STA_LOST_IP
            || event_id == ip_event_t_IP_EVENT_PPP_LOST_IP
            || event_id == ip_event_t_IP_EVENT_ETH_LOST_IP
        {
            let netif_handle_mut = unsafe {
                (data.payload.unwrap() as *const _ as *mut esp_netif_t)
                    .as_mut()
                    .unwrap()
            };

            IpEvent::DhcpIpDeassigned(netif_handle_mut as *mut _)
        } else {
            panic!("Unknown event ID: {}", event_id);
        }
    }
}

pub trait NetifStatus {
    fn is_up(&self) -> Result<bool, EspError>;
}

impl<T> NetifStatus for &T
where
    T: NetifStatus,
{
    fn is_up(&self) -> Result<bool, EspError> {
        (**self).is_up()
    }
}

impl<T> NetifStatus for &mut T
where
    T: NetifStatus,
{
    fn is_up(&self) -> Result<bool, EspError> {
        (**self).is_up()
    }
}

impl NetifStatus for EspNetif {
    fn is_up(&self) -> Result<bool, EspError> {
        EspNetif::is_up(self)
    }
}

const UP_TIMEOUT: core::time::Duration = core::time::Duration::from_secs(15);

pub struct BlockingNetif<T> {
    netif: T,
    event_loop: crate::eventloop::EspSystemEventLoop,
}

impl<T> BlockingNetif<T>
where
    T: NetifStatus,
{
    pub fn wrap(netif: T, event_loop: crate::eventloop::EspSystemEventLoop) -> Self {
        Self { netif, event_loop }
    }

    pub fn is_up(&self) -> Result<bool, EspError> {
        self.netif.is_up()
    }

    pub fn wait_netif_up(&self) -> Result<(), EspError> {
        self.ip_wait_while(|| self.netif.is_up().map(|s| !s), Some(UP_TIMEOUT))
    }

    pub fn ip_wait_while<F: Fn() -> Result<bool, EspError>>(
        &self,
        matcher: F,
        timeout: Option<core::time::Duration>,
    ) -> Result<(), EspError> {
        let wait = crate::eventloop::Wait::new::<IpEvent>(&self.event_loop)?;

        wait.wait_while(matcher, timeout)
    }
}

impl<T> NetifStatus for BlockingNetif<T>
where
    T: NetifStatus,
{
    fn is_up(&self) -> Result<bool, EspError> {
        BlockingNetif::is_up(self)
    }
}

#[cfg(all(feature = "alloc", esp_idf_comp_esp_timer_enabled))]
pub struct AsyncNetif<T> {
    netif: T,
    event_loop: crate::eventloop::EspSystemEventLoop,
    timer_service: crate::timer::EspTaskTimerService,
}

#[cfg(all(feature = "alloc", esp_idf_comp_esp_timer_enabled))]
impl<T> AsyncNetif<T>
where
    T: NetifStatus,
{
    pub fn wrap(
        netif: T,
        event_loop: crate::eventloop::EspSystemEventLoop,
        timer_service: crate::timer::EspTaskTimerService,
    ) -> Self {
        Self {
            netif,
            event_loop,
            timer_service,
        }
    }

    pub fn is_up(&self) -> Result<bool, EspError> {
        self.netif.is_up()
    }

    pub async fn wait_netif_up(&mut self) -> Result<(), EspError> {
        self.ip_wait_while(|this| this.netif.is_up().map(|s| !s), Some(UP_TIMEOUT))
            .await
    }

    pub async fn ip_wait_while<F: FnMut(&mut Self) -> Result<bool, EspError>>(
        &mut self,
        mut matcher: F,
        timeout: Option<core::time::Duration>,
    ) -> Result<(), EspError> {
        let mut wait =
            crate::eventloop::AsyncWait::<IpEvent, _>::new(&self.event_loop, &self.timer_service)?;

        wait.wait_while(|| matcher(self), timeout).await
    }
}

#[cfg(feature = "alloc")]
mod driver {
    use core::borrow::BorrowMut;

    use ::log::debug;

    use crate::handle::RawHandle;
    use crate::sys::*;

    use super::EspNetif;

    pub struct EspNetifDriver<'d, T>
    where
        T: BorrowMut<EspNetif>,
    {
        inner: alloc::boxed::Box<EspNetifDriverInner<'d, T>>,
        started: bool,
    }

    impl<T> EspNetifDriver<'static, T>
    where
        T: BorrowMut<EspNetif>,
    {
        /// Create a new netif driver around the provided `EspNetif` instance.
        ///
        /// The driver transport is represented by:
        /// - The `tx` callback that the driver would call when it wants to ingest a packet
        ///   into the underlying transport
        /// - `EsNetifDriver::rx`, which should be called by the transport when a new packet
        ///   has arrived that has to be ingested in the driver
        ///   
        /// The transport can be anything, but with - say - PPP netif - it would typically be UART,
        /// and the `tx` callback implementation is simply expected to write the PPP packet into UART.
        ///
        /// Arguments:
        /// - `netif` is the `EspNetif` instance that the driver will manage
        /// - `got_ip_event_id` and `lost_ip_event_id` are the event IDs that the driver
        ///   will listen to so that it can connect/disconnect the netif upon receival
        ///   / loss of IP
        /// - `post_attach_cfg` is a netif-specific configuration that will be executed
        ///   after the netif is attached. For example, for a PPP netif, the post attach
        ///   configuration might want to invoke `EspNetif::set_ppp_conf`.
        /// - `tx` is the callback that the driver will call when it wants to ingest a packet
        ///   into the underlying transport
        ///
        /// Example:
        /// ```ignore
        /// let (uart_rx, uart_tx) = uart.into_split();
        ///
        /// let mut driver = EspNetifDriver::new(
        ///     EspNetif::new(NetifStack::Ppp)?,
        ///     |netif| netif.set_ppp_conf(&PppConfiguration {
        ///         phase_events_enabled: false,
        ///         ..Default::default()
        ///     }),
        ///     move |data| uart_tx.write_all(data),
        /// )?;
        ///
        /// loop {
        ///     let mut buffer = [0; 128];
        ///     let len = uart_rx.read(&mut buffer)?;
        ///     driver.rx(&buffer[..len])?;
        /// }
        /// ```
        ///
        pub fn new<P, F>(netif: T, post_attach_cfg: P, tx: F) -> Result<Self, EspError>
        where
            P: FnMut(&mut EspNetif) -> Result<(), EspError> + Send + 'static,
            F: FnMut(&[u8]) -> Result<(), EspError> + Send + 'static,
        {
            Self::new_nonstatic(netif, post_attach_cfg, tx)
        }
    }

    impl<'d, T> EspNetifDriver<'d, T>
    where
        T: BorrowMut<EspNetif>,
    {
        /// Create a new netif driver around the provided `EspNetif` instance.
        ///
        /// The driver transport is represented by:
        /// - The `tx` callback that the driver would call when it wants to ingest a packet
        ///   into the underlying transport
        /// - `EsNetifDriver::rx`, which should be called by the transport when a new packet
        ///   has arrived that has to be ingested in the driver
        ///   
        /// The transport can be anything, but with - say - PPP netif - it would typically be UART,
        /// and the `tx` callback implementation is simply expected to write the PPP packet into UART.
        ///
        /// Arguments:
        /// - `netif` is the `EspNetif` instance that the driver will manage
        /// - `got_ip_event_id` and `lost_ip_event_id` are the event IDs that the driver
        ///   will listen to so that it can connect/disconnect the netif upon receival
        ///   / loss of IP
        /// - `post_attach_cfg` is a netif-specific configuration that will be executed
        ///   after the netif is attached. For example, for a PPP netif, the post attach
        ///   configuration might want to invoke `EspNetif::set_ppp_conf`.
        /// - `tx` is the callback that the driver will call when it wants to ingest a packet
        ///   into the underlying transport
        ///
        /// Example:
        /// ```ignore
        /// let (uart_rx, uart_tx) = uart.into_split();
        ///
        /// let mut driver = EspNetifDriver::new(
        ///     EspNetif::new(NetifStack::Ppp)?,
        ///     |netif| netif.set_ppp_conf(&PppConfiguration {
        ///         phase_events_enabled: false,
        ///         ..Default::default()
        ///     }),
        ///     move |data| uart_tx.write_all(data),
        /// )?;
        ///
        /// loop {
        ///     let mut buffer = [0; 128];
        ///     let len = uart_rx.read(&mut buffer)?;
        ///     driver.rx(&buffer[..len])?;
        /// }
        /// ```
        ///
        /// # Safety
        ///
        /// This method - in contrast to method `new` - allows the user to pass
        /// non-static callbacks/closures. This enables users to borrow
        /// - in the closure - variables that live on the stack - or more generally - in the same
        ///   scope where the service is created.
        ///
        /// HOWEVER: care should be taken NOT to call `core::mem::forget()` on the service,
        /// as that would immediately lead to an UB (crash).
        /// Also note that forgetting the service might happen with `Rc` and `Arc`
        /// when circular references are introduced: https://github.com/rust-lang/rust/issues/24456
        ///
        /// The reason is that the closure is actually sent to a hidden ESP IDF thread.
        /// This means that if the service is forgotten, Rust is free to e.g. unwind the stack
        /// and the closure now owned by this other thread will end up with references to variables that no longer exist.
        ///
        /// The destructor of the service takes care - prior to the service being dropped and e.g.
        /// the stack being unwind - to remove the closure from the hidden thread and destroy it.
        /// Unfortunately, when the service is forgotten, the un-subscription does not happen
        /// and invalid references are left dangling.
        ///
        /// This "local borrowing" will only be possible to express in a safe way once/if `!Leak` types
        /// are introduced to Rust (i.e. the impossibility to "forget" a type and thus not call its destructor).
        pub fn new_nonstatic<P, F>(netif: T, post_attach_cfg: P, tx: F) -> Result<Self, EspError>
        where
            P: FnMut(&mut EspNetif) -> Result<(), EspError> + Send + 'd,
            F: FnMut(&[u8]) -> Result<(), EspError> + Send + 'd,
        {
            let mut inner = alloc::boxed::Box::new(EspNetifDriverInner {
                base: esp_netif_driver_base_t {
                    netif: netif.borrow().handle(),
                    post_attach: Some(EspNetifDriverInner::<T>::raw_post_attach),
                },
                netif,
                post_attach_cfg: alloc::boxed::Box::new(post_attach_cfg),
                tx: alloc::boxed::Box::new(tx),
            });

            let inner_ptr = inner.as_mut() as *mut _ as *mut core::ffi::c_void;

            if let Some(got_ip_event_id) = inner.netif.borrow()._got_ip_event_id {
                esp!(unsafe {
                    esp_event_handler_register(
                        IP_EVENT,
                        got_ip_event_id.get() as _,
                        Some(esp_netif_action_connected),
                        inner.netif.borrow().handle() as *mut core::ffi::c_void,
                    )
                })?;
            }

            if let Some(lost_ip_event_id) = inner.netif.borrow()._lost_ip_event_id {
                esp!(unsafe {
                    esp_event_handler_register(
                        IP_EVENT,
                        lost_ip_event_id.get() as _,
                        Some(esp_netif_action_disconnected),
                        inner.netif.borrow().handle() as *mut core::ffi::c_void,
                    )
                })?;
            }

            esp!(unsafe { esp_netif_attach(inner.netif.borrow().handle(), inner_ptr) })?;

            Ok(Self {
                inner,
                started: false,
            })
        }

        /// Ingest a packet into the driver
        ///
        /// The packet can arrive from anywhere, but with say - a PPP netif -
        /// it would be a PPP packet arriving typically from UART, by reading from it.
        pub fn rx(&self, data: &[u8]) -> Result<(), EspError> {
            esp!(unsafe {
                esp_netif_receive(
                    self.inner.netif.borrow().handle(),
                    data.as_ptr() as *mut core::ffi::c_void,
                    data.len() as _,
                    core::ptr::null_mut(),
                )
            })
        }

        /// Start the driver
        pub fn start(&mut self) -> Result<(), EspError> {
            if self.started {
                return Err(EspError::from_infallible::<ESP_ERR_INVALID_STATE>());
            }

            unsafe {
                esp_netif_action_start(
                    self.inner.netif.borrow().handle() as *mut core::ffi::c_void,
                    core::ptr::null_mut(),
                    0,
                    core::ptr::null_mut(),
                );
            }

            Ok(())
        }

        /// Stop the driver
        pub fn stop(&mut self) -> Result<(), EspError> {
            if !self.started {
                return Err(EspError::from_infallible::<ESP_ERR_INVALID_STATE>());
            }

            unsafe {
                esp_netif_action_stop(
                    self.inner.netif.borrow().handle() as *mut core::ffi::c_void,
                    core::ptr::null_mut(),
                    0,
                    core::ptr::null_mut(),
                );
            }

            Ok(())
        }

        /// Check if the driver is started
        pub fn is_started(&self) -> Result<bool, EspError> {
            Ok(self.started)
        }

        /// Get a reference to the underlying `EspNetif` instance
        pub fn netif(&self) -> &EspNetif {
            self.inner.netif.borrow()
        }

        /// Get a mutable reference to the underlying `EspNetif` instance
        pub fn netif_mut(&mut self) -> &mut EspNetif {
            self.inner.netif.borrow_mut()
        }
    }

    impl<T> Drop for EspNetifDriver<'_, T>
    where
        T: BorrowMut<EspNetif>,
    {
        fn drop(&mut self) {
            let _ = self.stop();

            if let Some(got_ip_event_id) = self.inner.netif.borrow()._got_ip_event_id {
                esp!(unsafe {
                    esp_event_handler_unregister(
                        IP_EVENT,
                        got_ip_event_id.get() as _,
                        Some(esp_netif_action_connected),
                    )
                })
                .unwrap();
            }

            if let Some(lost_ip_event_id) = self.inner.netif.borrow()._lost_ip_event_id {
                esp!(unsafe {
                    esp_event_handler_unregister(
                        IP_EVENT,
                        lost_ip_event_id.get() as _,
                        Some(esp_netif_action_disconnected),
                    )
                })
                .unwrap();
            }
        }
    }

    #[repr(C)]
    struct EspNetifDriverInner<'d, T>
    where
        T: BorrowMut<EspNetif>,
    {
        base: esp_netif_driver_base_t,
        netif: T,
        #[allow(clippy::type_complexity)]
        tx: alloc::boxed::Box<dyn FnMut(&[u8]) -> Result<(), EspError> + Send + 'd>,
        #[allow(clippy::type_complexity)]
        post_attach_cfg:
            alloc::boxed::Box<dyn FnMut(&mut EspNetif) -> Result<(), EspError> + Send + 'd>,
    }

    impl<T> EspNetifDriverInner<'_, T>
    where
        T: BorrowMut<EspNetif>,
    {
        fn post_attach(&mut self, netif_handle: *mut esp_netif_obj) -> Result<(), EspError> {
            let driver_ifconfig = esp_netif_driver_ifconfig_t {
                transmit: Some(Self::raw_tx),
                handle: self as *mut _ as *mut core::ffi::c_void,
                ..Default::default()
            };

            debug!("Post attach ifconfig: {:?}", driver_ifconfig);

            // d->base.netif = esp_netif; TODO: This is weird; the netif in base is already set on constructor?

            esp!(unsafe { esp_netif_set_driver_config(netif_handle, &driver_ifconfig) })?;

            (self.post_attach_cfg)(self.netif.borrow_mut())?;

            Ok(())
        }

        fn tx(&mut self, data: &[u8]) -> Result<(), EspError> {
            (self.tx)(data)
        }

        unsafe extern "C" fn raw_tx(
            h: *mut core::ffi::c_void,
            buffer: *mut core::ffi::c_void,
            len: usize,
        ) -> i32 {
            let this = unsafe { (h as *mut Self).as_mut() }.unwrap();
            let data = core::slice::from_raw_parts(buffer as *mut u8, len);

            #[allow(clippy::let_and_return)]
            let result = match this.tx(data) {
                Ok(_) => ESP_OK,
                Err(e) => e.code(),
            };

            // TODO: Might not be necessary, but if I remember correctly, the Netif API
            // wanted that _we_ free the buffer; in any case needs to be compared with the C ESP Modem code
            // free(buffer);

            result
        }

        unsafe extern "C" fn raw_post_attach(
            netif: *mut esp_netif_obj,
            args: *mut core::ffi::c_void,
        ) -> i32 {
            let this = { (args as *mut Self).as_mut() }.unwrap();
            match this.post_attach(netif) {
                Ok(_) => ESP_OK,
                Err(e) => e.code(),
            }
        }
    }
}

#[cfg(esp_idf_lwip_ppp_support)]
mod ppp {
    use core::ffi::{self, CStr};

    use enumset::{EnumSet, EnumSetType};

    use crate::eventloop::{EspEventDeserializer, EspEventSource};
    use crate::handle::RawHandle;
    use crate::sys::*;

    /// Represents a PPP event on the system event loop
    #[derive(Copy, Clone, Debug)]
    pub enum PppEvent {
        /// No error
        NoError,
        /// Invalid parameter
        ParameterError,
        /// Unable to open PPP session
        OpenError,
        /// Invalid I/O device for PPP
        DeviceError,
        /// Unable to allocate resources
        AllocError,
        /// User interrupt
        UserError,
        /// Connection lost
        DisconnectError,
        /// Failed authentication challenge
        AuthFailError,
        /// Failed to meet protocol
        ProtocolError,
        /// Connection timeout
        PeerDeadError,
        /// Idle Timeout
        IdleTimeoutError,
        /// Max connect time reached
        MaxConnectTimeoutError,
        /// Loopback detected
        LoopbackError,
        PhaseDead,
        PhaseMaster,
        PhaseHoldoff,
        PhaseInitialize,
        PhaseSerialConnection,
        PhaseDormant,
        PhaseEstablish,
        PhaseAuthenticate,
        PhaseCallback,
        PhaseNetwork,
        PhaseRunning,
        PhaseTerminate,
        PhaseDisconnect,
        PhaseFailed,
    }

    unsafe impl EspEventSource for PppEvent {
        fn source() -> Option<&'static core::ffi::CStr> {
            Some(unsafe { ffi::CStr::from_ptr(NETIF_PPP_STATUS) })
        }
    }

    impl EspEventDeserializer for PppEvent {
        type Data<'a> = PppEvent;

        #[allow(non_upper_case_globals, non_snake_case)]
        fn deserialize<'a>(data: &crate::eventloop::EspEvent<'a>) -> Self::Data<'a> {
            let event_id = data.event_id as u32;

            match event_id {
                esp_netif_ppp_status_event_t_NETIF_PPP_ERRORNONE => PppEvent::NoError,
                esp_netif_ppp_status_event_t_NETIF_PPP_ERRORPARAM => PppEvent::ParameterError,
                esp_netif_ppp_status_event_t_NETIF_PPP_ERROROPEN => PppEvent::OpenError,
                esp_netif_ppp_status_event_t_NETIF_PPP_ERRORDEVICE => PppEvent::DeviceError,
                esp_netif_ppp_status_event_t_NETIF_PPP_ERRORALLOC => PppEvent::AllocError,
                esp_netif_ppp_status_event_t_NETIF_PPP_ERRORUSER => PppEvent::UserError,
                esp_netif_ppp_status_event_t_NETIF_PPP_ERRORCONNECT => PppEvent::DisconnectError,
                esp_netif_ppp_status_event_t_NETIF_PPP_ERRORAUTHFAIL => PppEvent::AuthFailError,
                esp_netif_ppp_status_event_t_NETIF_PPP_ERRORPROTOCOL => PppEvent::ProtocolError,
                esp_netif_ppp_status_event_t_NETIF_PPP_ERRORPEERDEAD => PppEvent::PeerDeadError,
                esp_netif_ppp_status_event_t_NETIF_PPP_ERRORIDLETIMEOUT => {
                    PppEvent::IdleTimeoutError
                }
                esp_netif_ppp_status_event_t_NETIF_PPP_ERRORCONNECTTIME => {
                    PppEvent::MaxConnectTimeoutError
                }
                esp_netif_ppp_status_event_t_NETIF_PPP_ERRORLOOPBACK => PppEvent::LoopbackError,
                esp_netif_ppp_status_event_t_NETIF_PPP_PHASE_DEAD => PppEvent::PhaseDead,
                esp_netif_ppp_status_event_t_NETIF_PPP_PHASE_MASTER => PppEvent::PhaseMaster,
                esp_netif_ppp_status_event_t_NETIF_PPP_PHASE_HOLDOFF => PppEvent::PhaseHoldoff,
                esp_netif_ppp_status_event_t_NETIF_PPP_PHASE_INITIALIZE => {
                    PppEvent::PhaseInitialize
                }
                esp_netif_ppp_status_event_t_NETIF_PPP_PHASE_SERIALCONN => {
                    PppEvent::PhaseSerialConnection
                }
                esp_netif_ppp_status_event_t_NETIF_PPP_PHASE_DORMANT => PppEvent::PhaseDormant,
                esp_netif_ppp_status_event_t_NETIF_PPP_PHASE_ESTABLISH => PppEvent::PhaseEstablish,
                esp_netif_ppp_status_event_t_NETIF_PPP_PHASE_AUTHENTICATE => {
                    PppEvent::PhaseAuthenticate
                }
                esp_netif_ppp_status_event_t_NETIF_PPP_PHASE_CALLBACK => PppEvent::PhaseCallback,
                esp_netif_ppp_status_event_t_NETIF_PPP_PHASE_NETWORK => PppEvent::PhaseNetwork,
                esp_netif_ppp_status_event_t_NETIF_PPP_PHASE_RUNNING => PppEvent::PhaseRunning,
                esp_netif_ppp_status_event_t_NETIF_PPP_PHASE_TERMINATE => PppEvent::PhaseTerminate,
                esp_netif_ppp_status_event_t_NETIF_PPP_PHASE_DISCONNECT => {
                    PppEvent::PhaseDisconnect
                }
                esp_netif_ppp_status_event_t_NETIF_PPP_CONNECT_FAILED => PppEvent::PhaseFailed,
                _ => panic!("Unknown event ID: {}", event_id),
            }
        }
    }

    #[derive(Clone, Debug, Eq, PartialEq, Hash)]
    pub struct PppConfiguration {
        /// Enables events coming from PPP PHASE change
        pub phase_events_enabled: bool,
        /// Enables events from main PPP state machine producing errors
        pub error_events_enabled: bool,
        /// Allows to temporarily disable LCP keepalive (runtime, if enabled compile time)
        /// When LCP echo is enabled in menuconfig, this option can be used to override the setting,
        /// if we have to relax LCP keepalive criteria during runtime operation, for example before OTA update.
        /// The current session must be closed, settings will be applied upon connecting.
        #[cfg(esp_idf_lwip_enable_lcp_echo)]
        pub lcp_echo_disabled: bool,
        /// Set our preferred address, typically used when we're the PPP server
        #[cfg(esp_idf_lwip_ppp_server_support)]
        our_ip4_addr: core::net::Ipv4Addr,
        /// Set our preferred address, typically used when we're the PPP server        
        #[cfg(esp_idf_lwip_ppp_server_support)]
        their_ip4_addr: core::net::Ipv4Addr,
    }

    impl PppConfiguration {
        pub const fn new() -> Self {
            Self {
                phase_events_enabled: true,
                error_events_enabled: true,
                #[cfg(esp_idf_lwip_enable_lcp_echo)]
                lcp_echo_disabled: false,
                #[cfg(esp_idf_lwip_ppp_server_support)]
                our_ip4_addr: core::net::Ipv4Addr::UNSPECIFIED,
                #[cfg(esp_idf_lwip_ppp_server_support)]
                their_ip4_addr: core::net::Ipv4Addr::UNSPECIFIED,
            }
        }
    }

    impl Default for PppConfiguration {
        fn default() -> Self {
            Self::new()
        }
    }

    impl From<esp_netif_ppp_config_t> for PppConfiguration {
        fn from(cfg: esp_netif_ppp_config_t) -> Self {
            Self {
                phase_events_enabled: cfg.ppp_phase_event_enabled,
                error_events_enabled: cfg.ppp_error_event_enabled,
                #[cfg(esp_idf_lwip_enable_lcp_echo)]
                lcp_echo_disabled: cfg.lcp_echo_disabled,
                #[cfg(esp_idf_lwip_ppp_server_support)]
                our_ip4_addr: Newtype::<core::net::Ipv4Addr>::from(cfg.our_ip4_addr),
                #[cfg(esp_idf_lwip_ppp_server_support)]
                their_ip4_addr: Newtype::<core::net::Ipv4Addr>::from(cfg.their_ip4_addr),
            }
        }
    }

    impl From<&PppConfiguration> for esp_netif_ppp_config_t {
        fn from(cfg: &PppConfiguration) -> Self {
            Self {
                ppp_phase_event_enabled: cfg.phase_events_enabled,
                ppp_error_event_enabled: cfg.error_events_enabled,
                #[cfg(esp_idf_lwip_enable_lcp_echo)]
                lcp_echo_disabled: cfg.lcp_echo_disabled,
                #[cfg(esp_idf_lwip_ppp_server_support)]
                our_ip4_addr: Newtype::<esp_ip4_addr_t>::from(cfg.our_ip4_addr),
                #[cfg(esp_idf_lwip_ppp_server_support)]
                their_ip4_addr: Newtype::<esp_ip4_addr_t>::from(cfg.their_ip4_addr),
            }
        }
    }

    #[derive(Debug, EnumSetType)]
    #[enumset(repr = "u32")]
    pub enum PppAuthentication {
        Pap,
        Chap,
        MsChap,
        MsChapV2,
        Eap,
    }

    /// PPP-specific configuration of a Netif
    impl super::EspNetif {
        /// Get the current PPP configuration
        #[cfg(not(esp_idf_version_major = "4"))]
        pub fn get_ppp_conf(&self) -> Result<PppConfiguration, EspError> {
            let mut ppp_config = Default::default();

            esp!(unsafe { esp_netif_ppp_get_params(self.handle(), &mut ppp_config) })?;

            Ok(ppp_config.into())
        }

        /// Set the PPP configuration
        pub fn set_ppp_conf(&mut self, conf: &PppConfiguration) -> Result<(), EspError> {
            let ppp_config: esp_netif_ppp_config_t = conf.into();

            esp!(unsafe { esp_netif_ppp_set_params(self.handle(), &ppp_config) })
        }

        /// Set the PPP authentication
        /// Arguments:
        /// - `auth` is the set of all authentication methods to allow; if empty, no authentication will be used
        /// - `username` is the username to use for authentication; only relevant when the `auth` enumset is non-empty
        /// - `password` is the password to use for authentication; only relevant when the `auth` enumset is non-empty
        pub fn set_ppp_auth(
            &mut self,
            auth: EnumSet<PppAuthentication>,
            username: &CStr,
            password: &CStr,
        ) -> Result<(), EspError> {
            esp!(unsafe {
                esp_netif_ppp_set_auth(
                    self.handle(),
                    auth.as_repr(),
                    username.as_ptr() as _,
                    password.as_ptr() as _,
                )
            })
        }
    }
}

pub mod asynch {
    use crate::sys::EspError;

    pub trait NetifStatus {
        async fn is_up(&self) -> Result<bool, EspError>;
    }

    impl<T> NetifStatus for &T
    where
        T: NetifStatus,
    {
        async fn is_up(&self) -> Result<bool, EspError> {
            (**self).is_up().await
        }
    }

    impl<T> NetifStatus for &mut T
    where
        T: NetifStatus,
    {
        async fn is_up(&self) -> Result<bool, EspError> {
            (**self).is_up().await
        }
    }

    impl NetifStatus for super::EspNetif {
        async fn is_up(&self) -> Result<bool, EspError> {
            super::EspNetif::is_up(self)
        }
    }

    #[cfg(all(feature = "alloc", esp_idf_comp_esp_timer_enabled))]
    impl<T> NetifStatus for super::AsyncNetif<T>
    where
        T: super::NetifStatus,
    {
        async fn is_up(&self) -> Result<bool, EspError> {
            super::AsyncNetif::is_up(self)
        }
    }
}<|MERGE_RESOLUTION|>--- conflicted
+++ resolved
@@ -332,20 +332,6 @@
                     flags: conf.flags
                         | (if matches!(ip_conf, ipv4::ClientConfiguration::DHCP(_)) {
                             esp_netif_flags_ESP_NETIF_DHCP_CLIENT
-<<<<<<< HEAD
-                                | esp_netif_flags_ESP_NETIF_FLAG_GARP
-                                | esp_netif_flags_ESP_NETIF_FLAG_EVENT_IP_MODIFIED
-                        }
-                        ipv4::ClientConfiguration::Fixed(_) => {
-                            esp_netif_flags_ESP_NETIF_FLAG_GARP
-                                | esp_netif_flags_ESP_NETIF_FLAG_EVENT_IP_MODIFIED
-                        }
-                    },
-                    mac: initial_mac,
-                    ip_info: ptr::null(),
-                    get_ip_event: ip_event_t_IP_EVENT_STA_GOT_IP,
-                    lost_ip_event: ip_event_t_IP_EVENT_STA_LOST_IP,
-=======
                         } else {
                             0
                         }),
@@ -353,7 +339,6 @@
                     ip_info: ptr::null(),
                     get_ip_event: conf.got_ip_event_id.map(NonZeroU32::get).unwrap_or(0),
                     lost_ip_event: conf.lost_ip_event_id.map(NonZeroU32::get).unwrap_or(0),
->>>>>>> 4e0564b7
                     if_key: c_if_key.as_c_str().as_ptr() as _,
                     if_desc: c_if_description.as_c_str().as_ptr() as _,
                     route_prio: conf.route_priority as _,
